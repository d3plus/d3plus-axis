--- conflicted
+++ resolved
@@ -28,12 +28,8 @@
     "d3-selection": "^1.1.0",
     "d3-transition": "^1.1.0",
     "d3plus-common": "^0.6.33",
-<<<<<<< HEAD
     "d3plus-format": "^0.1.1",
-    "d3plus-shape": "^0.14.2",
-=======
     "d3plus-shape": "^0.15.0",
->>>>>>> e376f6bb
     "d3plus-text": "^0.9.26"
   },
   "scripts": {
