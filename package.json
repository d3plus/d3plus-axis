{
  "name": "d3plus-axis",
  "version": "0.3.22",
  "description": "Beautiful javascript scales and axes.",
  "main": "build/d3plus-axis.js",
  "jsnext:main": "index",
  "license": "MIT",
  "homepage": "https://d3plus.org",
  "repository": {
    "type": "git",
    "url": "https://github.com/d3plus/d3plus-axis.git"
  },
  "keywords": [
    "axis",
    "d3",
    "d3plus",
    "data",
    "visualization"
  ],
  "author": {
    "name": "Dave Landry",
    "email": "landry.dave@gmail.com",
    "url": "http://www.dave-landry.com"
  },
  "dependencies": {
    "d3-array": "^1.0.1",
    "d3-scale": "^1.0.3",
    "d3-selection": "^1.0.2",
    "d3-transition": "^1.0.1",
    "d3plus-common": "^0.6.12",
    "d3plus-shape": "^0.12.0",
    "d3plus-text": "^0.9.10"
  },
  "scripts": {
    "build": "d3plus-build",
    "dev": "d3plus-dev",
    "docs": "d3plus-docs",
    "env": "d3plus-env",
    "examples": "d3plus-examples",
    "release": "d3plus-release",
    "test": "d3plus-test"
  },
  "devDependencies": {
<<<<<<< HEAD
    "d3plus-dev": "^0.1.14"
=======
    "d3plus-dev": "^0.2.1"
>>>>>>> aa784162
  }
}<|MERGE_RESOLUTION|>--- conflicted
+++ resolved
@@ -41,10 +41,6 @@
     "test": "d3plus-test"
   },
   "devDependencies": {
-<<<<<<< HEAD
-    "d3plus-dev": "^0.1.14"
-=======
     "d3plus-dev": "^0.2.1"
->>>>>>> aa784162
   }
 }